"""HSSM: Hierarchical Sequential Sampling Models.

A package based on pymc and bambi to perform Bayesian inference for hierarchical
sequential sampling models.

This file defines the entry class HSSM.
"""

from __future__ import annotations

from copy import deepcopy
from inspect import isclass
from pathlib import Path
from typing import TYPE_CHECKING, Any, Callable, Literal, cast

import bambi as bmb
import pymc as pm
from bambi.model_components import DistributionalComponent
from numpy.typing import ArrayLike
from pytensor.graph.op import Op

from hssm.config import (
    Config,
    LoglikKind,
    SupportedModels,
    default_model_config,
    default_params,
)
from hssm.distribution_utils import (
    make_blackbox_op,
    make_distribution,
    make_distribution_from_onnx,
    make_family,
)
from hssm.param import (
    Param,
    _parse_bambi,
)
from hssm.utils import (
    HSSMModelGraph,
    _print_prior,
    download_hf,
    get_alias_dict,
    merge_dicts,
)

if TYPE_CHECKING:
    from os import PathLike

    import arviz as az
    import numpy as np
    import pandas as pd
    import pytensor

LogLikeFunc = Callable[..., ArrayLike]


class HSSM:
    """The Hierarchical Sequential Sampling Model (HSSM) class.

    Parameters
    ----------
    data
        A pandas DataFrame with the minimum requirements of containing the data with the
        columns "rt" and "response".
    model
        The name of the model to use. Currently supported models are "ddm", "ddm_sdv",
        "angle", "levy", "ornstein", "weibull", "race_no_bias_angle_4",
        "ddm_seq2_no_bias". If any other string is passed, the model will be considered
        custom, in which case all `model_config`, `loglik`, and `loglik_kind` have to be
        provided by the user.
    include : optional
        A list of dictionaries specifying parameter specifications to include in the
        model. If left unspecified, defaults will be used for all parameter
        specifications. Defaults to None.
    model_config : optional
        A dictionary containing the model configuration information. If None is
        provided, defaults will be used if there are any. Defaults to None.
        Fields for this `dict` are usually:

        - `"list_params"`: a list of parameters indicating the parameters of the model.
            The order in which the parameters are specified in this list is important.
            Values for each parameter will be passed to the likelihood function in this
            order.
        - `"backend"`: Only used when `loglik_kind` is `approx_differentiable` and
            an onnx file is supplied for the likelihood approximation network (LAN).
            Valid values are `"jax"` or `"pytensor"`. It determines whether the LAN in
            ONNX should be converted to `"jax"` or `"pytensor"`. If not provided,
            `jax` will be used for maximum performance.
        - `"default_priors"`: A `dict` indicating the default priors for each parameter.
        - `"bounds"`: A `dict` indicating the boundaries for each parameter. In the case
            of LAN, these bounds are training boundaries.
        - `"rv"`: Optional. Can be a `RandomVariable` class containing the user's own
            `rng_fn` function for sampling from the distribution that the user is
            supplying. If not supplied, HSSM will automatically generate a
            `RandomVariable` using the simulator identified by `model` from the
            `ssm_simulators` package. If `model` is not supported in `ssm_simulators`,
            a warning will be raised letting the user know that sampling from the
            `RandomVariable` will result in errors.
    loglik : optional
        A likelihood function. Defaults to None. Requirements are:

        1. if `loglik_kind` is `"analytical"` or `"blackbox"`, a pm.Distribution, a
           pytensor Op, or a Python callable can be used. Signatures are:
            - `pm.Distribution`: needs to have parameters specified exactly as listed in
            `list_params`
            - `pytensor.graph.Op` and `Callable`: needs to accept the parameters
            specified exactly as listed in `list_params`
        2. If `loglik_kind` is `"approx_differentiable"`, then in addition to the
            specifications above, a `str` or `Pathlike` can also be used to specify a
            path to an `onnx` file. If a `str` is provided, HSSM will first look locally
            for an `onnx` file. If that is not successful, HSSM will try to download
            that `onnx` file from Hugging Face hub.
        3. It can also be `None`, in which case a default likelihood function will be
            used
    loglik_kind : optional
        A string that specifies the kind of log-likelihood function specified with
        `loglik`. Defaults to `None`. Can be one of the following:

        - `"analytical"`: an analytical (approximation) likelihood function. It is
            differentiable and can be used with samplers that requires differentiation.
        - `"approx_differentiable"`: a likelihood approximation network (LAN) likelihood
            function. It is differentiable and can be used with samplers that requires
            differentiation.
        - `"blackbox"`: a black box likelihood function. It is typically NOT
            differentiable.
        - `None`, in which a default will be used. For `ddm` type of models, the default
            will be `analytical`. For other models supported, it will be
            `approx_differentiable`. If the model is a custom one, a ValueError
            will be raised.
<<<<<<< HEAD
    p_outlier : optional
        The fixed lapse probability or the prior distribution of the lapse probability.
        Defaults to a fixed value of 0.05. When `None`, the lapse probability will not
        be included in estimation.
    lapse : optional
        The lapse distribution. This argument is required only if `p_outlier` is not
        `None`. Defaults to Uniform(0.0, 10.0).

=======
    hierarchical : optional
        If True, and if there is a `participant_id` field in `data`, will by default
        turn any unspecified parameter theta into a regression with
        "theta ~ 1 + (1|participant_id)" and default priors set by `bambi`.
>>>>>>> 496f961d
    **kwargs
        Additional arguments passed to the `bmb.Model` object.

    Attributes
    ----------
    data
        A pandas DataFrame with at least two columns of "rt" and "response" indicating
        the response time and responses.
    list_params
        The list of strs of parameter names.
    model_name
        The name of the model.
    loglik:
        The likelihood function or a path to an onnx file.
    loglik_kind:
        The kind of likelihood used.
    model_config
        A dictionary representing the model configuration.
    model_distribution
        The likelihood function of the model in the form of a pm.Distribution subclass.
    family
        A Bambi family object.
    priors
        A dictionary containing the prior distribution of parameters.
    formula
        A string representing the model formula.
    link
        A string or a dictionary representing the link functions for all parameters.
    params
        A list of Param objects representing model parameters.
    """

    def __init__(
        self,
        data: pd.DataFrame,
        model: SupportedModels | str = "ddm",
        include: list[dict] | None = None,
        model_config: Config | None = None,
        loglik: str | PathLike | LogLikeFunc | pytensor.graph.Op | None = None,
        loglik_kind: LoglikKind | None = None,
<<<<<<< HEAD
        p_outlier: float | dict | bmb.Prior | None = 0.05,
        lapse: dict | bmb.Prior | None = bmb.Prior("Uniform", lower=0.0, upper=10.0),
=======
        hierarchical: bool = True,
>>>>>>> 496f961d
        **kwargs,
    ):
        self.data = data
        self._inference_obj = None
        self.hierarchical = hierarchical and "participant_id" in data.columns

        if loglik_kind is None:
            if model not in default_model_config:
                raise ValueError(
                    "When using a custom model, please provide a `loglik_kind.`"
                )
            # Setting loglik_kind to be the first of analytical or
            # approx_differentiable
            for kind in ["analytical", "approx_differentiable", "blackbox"]:
                model = cast(SupportedModels, model)
                if kind in default_model_config[model]:
                    kind = cast(LoglikKind, kind)
                    loglik_kind = kind
                    break
            if loglik_kind is None:
                raise ValueError(
                    "No default model_config is found. Please provide a `loglik_kind."
                )
        else:
            if loglik_kind not in [
                "analytical",
                "approx_differentiable",
                "blackbox",
            ]:
                raise ValueError(
                    "'loglike_kind', when provided, must be one of "
                    + '"analytical", "approx_differentiable", "blackbox".'
                )

        self.loglik_kind = loglik_kind
        self.model_name = model

        # Check if model has default config
        if _model_has_default(self.model_name, self.loglik_kind):
            model = cast(SupportedModels, model)
            default_config = deepcopy(default_model_config[model][loglik_kind])

            self.model_config = (
                default_config
                if model_config is None
                else merge_dicts(default_config, model_config)
            )
            self.loglik = self.model_config["loglik"] if loglik is None else loglik
            self.list_params = default_params[model][:]
        else:
            # If there is no default, we require a log-likelihood
            if loglik is None:
                raise ValueError("Please provide a valid `loglik`.")
            self.loglik = loglik

            if model not in default_model_config:
                # For custom models, require model_config
                if model_config is None:
                    raise ValueError(
                        "For custom models, please provide a valid `model_config`."
                    )
                if "list_params" not in model_config:
                    raise ValueError(
                        "For custom models, please provide `list_params` in "
                        + "`model_config`."
                    )
                self.model_config = model_config
                self.list_params = model_config["list_params"][:]
            else:
                # For supported models without configs,
                # We don't require a model_config (because list_params is known)
                model = cast(SupportedModels, model)
                self.model_config = {} if model_config is None else model_config
                self.list_params = default_params[model][:]

        self._parent = self.list_params[0]
        if p_outlier is not None and lapse is None:
            raise ValueError(
                "You have specified `p_outlier`. Please also specify `lapse`."
            )
        if lapse is not None and p_outlier is None:
            raise ValueError(
                "You have specified `lapse`. Please also specify `p_outlier`."
            )
        if "p_outlier" in self.list_params:
            raise ValueError(
                "Please do not include 'p_outlier' in `list_params`. "
                + "We automatically append it to `list_params` when `p_outlier` "
                + "parameter is not None"
            )

        if include is None:
            include = []
        params_in_include = [param["name"] for param in include]

        # Process kwargs
        # If any of the keys is found in `list_params` it is a parameter specification
        # We add the parameter specification to `include`, which will be processed later
        # together with other parameter specifications in `include`.
        # Otherwise we create another dict and pass it to `bmb.Model`.
        other_kwargs: dict[Any, Any] = {}
        for k, v in kwargs.items():
            if k in self.list_params:
                if k in params_in_include:
                    raise ValueError(
                        f'Parameter "{k}" is already specified in `include`.'
                    )
                if isinstance(v, (int, float, bmb.Prior)):
                    include.append({"name": k, "prior": v})
                elif isinstance(v, dict):
                    if ("prior" in v) or ("bounds" in v):
                        include.append(v | {"name": k})
                    else:
                        include.append({"name": k, "prior": v})
                else:
                    raise ValueError(
                        f"Parameter {k} must be a float, a dict, or a bmb.Prior object."
                    )
            else:
                other_kwargs |= {k: v}

        self.params, self.formula, self.priors, self.link = self._transform_params(
            include, self.model_config
        )

        self._parent_param = self.params[self.list_params[0]]
        assert self._parent_param is not None

        params_is_reg = [param.is_regression for param in self.params.values()]

        # For parameters that are regression, apply bounds at the likelihood level to
        # ensure that the samples that are out of bounds are discarded (replaced with
        # a large negative value).
        self.bounds = {
            name: param.bounds
            for name, param in self.params.items()
            if param.is_regression and param.bounds is not None
        }

        self.p_outlier = p_outlier
        self.lapse = lapse

        if p_outlier is not None:
            self.list_params.append("p_outlier")

        ### Logic for different types of likelihoods:
        # -`analytical` and `blackbox`:
        #     loglik should be a `pm.Distribution`` or a Python callable (any arbitrary
        #     function).
        # - `approx_differentiable`:
        #     In addition to `pm.Distribution` and any arbitrary function, it can also
        #     be an str (which we will download from hugging face) or a Pathlike
        #     which we will download and make a distribution.

        # If user has already provided a log-likelihood function as a distribution
        # Use it directly as the distribution
        if isclass(self.loglik) and issubclass(self.loglik, pm.Distribution):
            self.model_distribution = self.loglik
        # If the user has provided an Op
        # Wrap it around with a distribution
        elif isinstance(self.loglik, Op):
            self.model_distribution = make_distribution(
                self.model_config.get("rv", self.model_name),
                loglik=self.loglik,
                list_params=self.list_params,
                bounds=self.bounds,
                lapse=self.lapse,
            )  # type: ignore
        # If the user has provided a callable (an arbitrary likelihood function)
        # If `loglik_kind` is `blackbox`, wrap it in an op and then a distribution
        # Otherwise, we assume that this function is differentiable with `pytensor`
        # and wrap it directly in a distribution.
        elif callable(self.loglik):
            if self.loglik_kind == "blackbox":
                self.loglik = make_blackbox_op(self.loglik)
            self.model_distribution = make_distribution(
                self.model_config.get("rv", self.model_name),
                loglik=self.loglik,
                list_params=self.list_params,
                bounds=self.bounds,
                lapse=self.lapse,
            )  # type: ignore
        # All other situations
        else:
            if self.loglik_kind != "approx_differentiable":
                raise ValueError(
                    "You set `loglik_kind` to `approx_differentiable "
                    + "but did not provide a pm.Distribution, an Op, or a callable "
                    + "as `loglik`."
                )
            if isinstance(self.loglik, str):
                if not Path(self.loglik).exists():
                    self.loglik = download_hf(self.loglik)

            self.model_distribution = make_distribution_from_onnx(
                rv=self.model_config.get("rv", self.model_name),
                onnx_model=self.loglik,
                list_params=self.list_params,
                backend=self.model_config.get("backend", "jax"),
                params_is_reg=params_is_reg,
                bounds=self.bounds,
                lapse=self.lapse,
            )

        assert self.model_distribution is not None

        self.family = make_family(
            self.model_distribution,
            self.list_params,
            self.link,
            self._parent,
        )

        if self.p_outlier is not None:
            if isinstance(self.p_outlier, dict):
                self.p_outlier = bmb.Prior(**self.p_outlier)
            if self.priors is None:
                self.priors = {"p_outlier": self.p_outlier}
            else:
                self.priors["p_outlier"] = self.p_outlier

        self.model = bmb.Model(
            self.formula, data, family=self.family, priors=self.priors, **other_kwargs
        )

        self._aliases = get_alias_dict(self.model, self._parent_param)
        self.set_alias(self._aliases)

    def _transform_params(
        self, include: list[dict] | None, model_config: Config
    ) -> tuple[
        dict[str, Param], bmb.Formula, dict | None, dict[str, str | bmb.Link] | str
    ]:
        """Transform parameters.

        Transforms a list of dictionaries containing parameter information into a
        list of Param objects. This function creates a formula, priors,and a link for
        the Bambi package based on the parameters.

        Parameters
        ----------
        include
            A list of dictionaries containing information about the parameters.
        model_config
            A dict for the configuration for the model.

        Returns
        -------
        list[Param], bmb.Formula, dict | None, dict | str
            A tuple of 4 items, the latter 3 are for creating the bambi model.
            - A list of the same length as self.list_params containing Param objects.
            - A bmb.formula object.
            - An optional dict containing prior information for Bambi.
            - An optional dict of link functions for Bambi.
        """
        processed = []
        params: dict[str, Param] = {}
        if include:
            for param_dict in include:
                name = param_dict["name"]
                processed.append(name)
                for k in param_dict.keys():
                    if k not in ["name", "formula", "prior", "link", "bounds"]:
                        raise ValueError(
                            f"Invalid key {k} for the specification of {name}!"
                        )
                param = _create_param(
                    param_dict, model_config, is_parent=name == self._parent
                )
                params[name] = param

        for param_str in self.list_params:
            if param_str not in processed:
                is_parent = param_str == self._parent
                if self.hierarchical:
                    bounds = (
                        model_config["bounds"].get(param_str)
                        if "bounds" in model_config
                        else None
                    )
                    param = Param(
                        param_str,
                        formula="1 + (1|participant_id)",
                        link="identity",
                        bounds=bounds,
                        is_parent=is_parent,
                    )
                else:
                    param = _create_param(param_str, model_config, is_parent=is_parent)
                params[param_str] = param

        sorted_params = {k: params[k] for k in self.list_params}

        return sorted_params, *_parse_bambi(list(sorted_params.values()))

    def sample(
        self,
        sampler: Literal[
            "mcmc", "nuts_numpyro", "nuts_blackjax", "laplace", "vi"
        ] = "mcmc",
        **kwargs,
    ) -> az.InferenceData | pm.Approximation:
        """Perform sampling using the `fit` method via bambi.Model.

        Parameters
        ----------
        sampler
            The sampler to use. Can be either "mcmc" (default), "nuts_numpyro",
            "nuts_blackjax", "laplace", or "vi". If using `blackbox` likelihoods,
            this cannot be "nuts_numpyro" or "nuts_blackjax".
        kwargs
            Other arguments passed to bmb.Model.fit(). Please see [here]
            (https://bambinos.github.io/bambi/api_reference.html#bambi.models.Model.fit)
            for full documentation.

        Returns
        -------
        az.InferenceData | pm.Approximation
            An ArviZ `InferenceData` instance if inference_method is `"mcmc"`
            (default), "nuts_numpyro", "nuts_blackjax" or "laplace". An `Approximation`
            object if `"vi"`.
        """
        supported_samplers = ["mcmc", "nuts_numpyro", "nuts_blackjax", "laplace", "vi"]

        if sampler not in supported_samplers:
            raise ValueError(
                f"Unsupported sampler '{sampler}', must be one of {supported_samplers}"
            )

        if self.loglik_kind == "blackbox":
            if sampler in ["nuts_blackjax", "nuts_numpyro"]:
                raise ValueError(
                    f"{sampler} sampler does not work with blackbox likelihoods."
                )

            if "step" not in kwargs:
                kwargs["step"] = pm.Slice(model=self.pymc_model)

        self._inference_obj = self.model.fit(inference_method=sampler, **kwargs)

        return self.traces

    def sample_posterior_predictive(
        self,
        idata: az.InferenceData | None = None,
        data: pd.DataFrame | None = None,
        inplace: bool = True,
        include_group_specific: bool = True,
        kind: Literal["pps", "mean"] = "pps",
    ) -> az.InferenceData | None:
        """Perform posterior predictive sampling from the HSSM model.

        Parameters
        ----------
        idata : optional
            The `InferenceData` object returned by `HSSM.sample()`. If not provided,
            the `InferenceData` from the last time `sample()` is called will be used.
        data : optional
            An optional data frame with values for the predictors that are used to
            obtain out-of-sample predictions. If omitted, the original dataset is used.
        inplace : optional
            If `True` will modify idata in-place and append a `posterior_predictive`
            group to `idata`. Otherwise, it will return a copy of idata with the
            predictions added, by default True.
        include_group_specific : optional
            If `True` will make predictions including the group specific effects.
            Otherwise, predictions are made with common effects only (i.e. group-
            specific are set to zero), by default True.
        kind
            Indicates the type of prediction required. Can be `"mean"` or `"pps"`. The
            first returns draws from the posterior distribution of the mean, while the
            latter returns the draws from the posterior predictive distribution
            (i.e. the posterior probability distribution for a new observation).
            Defaults to `"pps"`.

        Raises
        ------
        ValueError
            If the model has not been sampled yet and idata is not provided.

        Returns
        -------
        az.InferenceData | None
            InferenceData or None
        """
        if idata is None:
            if self._inference_obj is None:
                raise ValueError(
                    "The model has not been sampled yet. "
                    + "Please either provide an idata object or sample the model first."
                )
            idata = self._inference_obj
        return self.model.predict(idata, kind, data, inplace, include_group_specific)

    def sample_prior_predictive(
        self,
        draws: int = 500,
        var_names: str | list[str] | None = None,
        omit_offsets: bool = True,
        random_seed: np.random.Generator | None = None,
    ) -> az.InferenceData:
        """Generate samples from the prior predictive distribution.

        Parameters
        ----------
        draws
            Number of draws to sample from the prior predictive distribution. Defaults
            to 500.
        var_names
            A list of names of variables for which to compute the prior predictive
            distribution. Defaults to ``None`` which means both observed and unobserved
            RVs.
        omit_offsets
<<<<<<< HEAD
            Whether to omit offset terms in the plot. Defaults to ``True``.
=======
            Whether to omit offset terms. Defaults to ``True``.
>>>>>>> 496f961d
        random_seed
            Seed for the random number generator.

        Returns
        -------
        az.InferenceData
            ``InferenceData`` object with the groups ``prior``, ``prior_predictive`` and
            ``observed_data``.
        """
        return self.model.prior_predictive(draws, var_names, omit_offsets, random_seed)

    @property
    def pymc_model(self) -> pm.Model:
        """Provide access to the PyMC model.

        Returns
        -------
        pm.Model
            The PyMC model built by bambi
        """
        return self.model.backend.model

    def set_alias(self, aliases: dict[str, str | dict]):
        """Set parameter aliases.

        Sets the aliases according to the dictionary passed to it and rebuild the
        model.

        Parameters
        ----------
        aliases
            A dict specifying the parameter names being aliased and the aliases.
        """
        self.model.set_alias(aliases)
        self.model.build()

    # NOTE: can't annotate return type because the graphviz dependency is
    # optional
    def graph(self, formatting="plain", name=None, figsize=None, dpi=300, fmt="png"):
        """Produce a graphviz Digraph from a built HSSM model.

        Requires graphviz, which may be installed most easily with `conda install -c
        conda-forge python-graphviz`. Alternatively, you may install the `graphviz`
        binaries yourself, and then `pip install graphviz` to get the python bindings.
        See http://graphviz.readthedocs.io/en/stable/manual.html for more information.

        Parameters
        ----------
        formatting
            One of `"plain"` or `"plain_with_params"`. Defaults to `"plain"`.
        name
            Name of the figure to save. Defaults to `None`, no figure is saved.
        figsize
            Maximum width and height of figure in inches. Defaults to `None`, the
            figure size is set automatically. If defined and the drawing is larger than
            the given size, the drawing is uniformly scaled down so that it fits within
            the given size.  Only works if `name` is not `None`.
        dpi
            Point per inch of the figure to save.
            Defaults to 300. Only works if `name` is not `None`.
        fmt
            Format of the figure to save.
            Defaults to `"png"`. Only works if `name` is not `None`.

        Returns
        -------
        graphviz.Graph
            The graph

        Note
        ----
            The code is largely copied from
            https://github.com/bambinos/bambi/blob/main/bambi/models.py
            Credit for the code goes to Bambi developers.
        """
        self.model._check_built()

        graphviz = HSSMModelGraph(
            model=self.pymc_model, parent=self._parent_param
        ).make_graph(formatting=formatting)

        width, height = (None, None) if figsize is None else figsize

        if name is not None:
            graphviz_ = graphviz.copy()
            graphviz_.graph_attr.update(size=f"{width},{height}!")
            graphviz_.graph_attr.update(dpi=str(dpi))
            graphviz_.render(filename=name, format=fmt, cleanup=True)

            return graphviz_

        return graphviz

    def __repr__(self) -> str:
        """Create a representation of the model."""
        output = []

        output.append("Hierarchical Sequential Sampling Model")
        output.append(f"Model: {self.model_name}")
        output.append("")

        output.append("Response variable: rt,response")
        output.append(f"Likelihood: {self.loglik_kind}")
        output.append(f"Observations: {len(self.data)}")
        output.append("")

        output.append("Parameters:")
        output.append("")

        for param in self.params.values():
            name = "c(rt, response)" if param.is_parent else param.name
            output.append(f"{param.name}:")

            component = self.model.components[name]

            # Regression case:
            if param.is_regression:
                assert isinstance(component, DistributionalComponent)
                output.append(f"    Formula: {param.formula}")
                output.append("    Priors:")
                intercept_term = component.intercept_term
                if intercept_term is not None:
                    output.append(_print_prior(intercept_term))
                for _, common_term in component.common_terms.items():
                    output.append(_print_prior(common_term))
                for _, group_specific_term in component.group_specific_terms.items():
                    output.append(_print_prior(group_specific_term))
                output.append(f"    Link: {param.link}")
            # None regression case
            else:
                if param.is_parent:
                    prior = (
                        component.intercept_term.prior
                        if param.prior is None
                        else param.prior
                    )
                else:
                    prior = component.prior
                output.append(f"    Prior: {prior}")
            output.append(f"    Explicit bounds: {param.bounds}")

        if self.p_outlier is not None:
            output.append("")
            output.append(f"Lapse probability: {self.p_outlier}")
            output.append(f"Lapse distribution: {self.lapse}")

        return "\r\n".join(output)

    def __str__(self) -> str:
        """Create a string representation of the model."""
        return self.__repr__()

    @property
    def traces(self) -> az.InferenceData | pm.Approximation:
        """Return the trace of the model after sampling.

        Raises
        ------
        ValueError
            If the model has not been sampled yet.

        Returns
        -------
        az.InferenceData | pm.Approximation
            The trace of the model after sampling.
        """
        if not self._inference_obj:
            raise ValueError("Please sample the model first.")

        return self._inference_obj


def _model_has_default(model: SupportedModels | str, loglik_kind: LoglikKind) -> bool:
    """Determine if the specified model has default configs.

    Also checks if `model` and `loglik_kind` are valid.

    Parameters
    ----------
    model
        User-specified model type.
    loglik_kind
        User-specified likelihood kind.

    Returns
    -------
    bool
        Whether the model is supported.
    """
    if model not in default_model_config:
        return False

    model = cast(SupportedModels, model)
    return loglik_kind in default_model_config[model]


def _create_param(param: str | dict, model_config: dict, is_parent: bool) -> Param:
    """Create a Param object.

    Parameters
    ----------
    param
        A dict or str containing parameter settings.
    model_config
        A dict containing the config for the model.
    is_parent
        Indicates whether this current param is a parent in bambi.

    Returns
    -------
    Param
        A Param object with info form param and model_config injected.
    """
    if isinstance(param, dict):
        name = param["name"]
        if "bounds" not in param:
            bounds = (
                model_config["bounds"].get(name, None)
                if "bounds" in model_config
                else None
            )
        else:
            bounds = param["bounds"]
        if "prior" not in param or param["prior"] is None:
            if (
                "default_priors" in model_config
                and name in model_config["default_priors"]
                and "formula" not in model_config
            ):
                prior = model_config["default_priors"][name]
        else:
            prior = param["prior"]
        return Param(
            name=name,
            prior=prior,
            formula=param.get("formula"),
            link=param.get("link"),
            bounds=bounds,
            is_parent=is_parent,
        )

    bounds = (
        model_config["bounds"].get(param, None) if "bounds" in model_config else None
    )
    prior = (
        model_config["default_priors"].get(param, None)
        if "default_priors" in model_config
        else None
    )
    return Param(
        name=param,
        prior=prior,
        bounds=bounds,
        is_parent=is_parent,
    )<|MERGE_RESOLUTION|>--- conflicted
+++ resolved
@@ -128,7 +128,6 @@
             will be `analytical`. For other models supported, it will be
             `approx_differentiable`. If the model is a custom one, a ValueError
             will be raised.
-<<<<<<< HEAD
     p_outlier : optional
         The fixed lapse probability or the prior distribution of the lapse probability.
         Defaults to a fixed value of 0.05. When `None`, the lapse probability will not
@@ -136,13 +135,10 @@
     lapse : optional
         The lapse distribution. This argument is required only if `p_outlier` is not
         `None`. Defaults to Uniform(0.0, 10.0).
-
-=======
     hierarchical : optional
         If True, and if there is a `participant_id` field in `data`, will by default
         turn any unspecified parameter theta into a regression with
         "theta ~ 1 + (1|participant_id)" and default priors set by `bambi`.
->>>>>>> 496f961d
     **kwargs
         Additional arguments passed to the `bmb.Model` object.
 
@@ -183,12 +179,9 @@
         model_config: Config | None = None,
         loglik: str | PathLike | LogLikeFunc | pytensor.graph.Op | None = None,
         loglik_kind: LoglikKind | None = None,
-<<<<<<< HEAD
         p_outlier: float | dict | bmb.Prior | None = 0.05,
         lapse: dict | bmb.Prior | None = bmb.Prior("Uniform", lower=0.0, upper=10.0),
-=======
         hierarchical: bool = True,
->>>>>>> 496f961d
         **kwargs,
     ):
         self.data = data
@@ -602,11 +595,7 @@
             distribution. Defaults to ``None`` which means both observed and unobserved
             RVs.
         omit_offsets
-<<<<<<< HEAD
-            Whether to omit offset terms in the plot. Defaults to ``True``.
-=======
             Whether to omit offset terms. Defaults to ``True``.
->>>>>>> 496f961d
         random_seed
             Seed for the random number generator.
 

--- conflicted
+++ resolved
@@ -139,24 +139,10 @@
         assert len(model.params) == 5
 
 
-<<<<<<< HEAD
 def test__model_has_default():
     assert _model_has_default("ddm", "analytical")
     assert not _model_has_default("ddm", "blackbox")
     assert not _model_has_default("custom", "analytical")
-=======
-def test_model_config_and_loglik_path_update(data_angle, fixture_path):
-    my_hssm = hssm.HSSM(
-        data=data_angle,
-        model="angle",
-        model_config={
-            "loglik_kind": "approx_differentiable",
-            "loglik": fixture_path / "new_path.onnx",
-        },
-    )
-    assert my_hssm.model_config["loglik"] == fixture_path / "new_path.onnx"
-    assert my_hssm.model_config["loglik_kind"] == "approx_differentiable"
->>>>>>> 0cae82c7
 
 
 def test_custom_model(data, example_model_config):
@@ -220,28 +206,7 @@
         hssm.HSSM(data, include=[{"name": "a", "prior": 0.5}], a=0.5)
 
 
-<<<<<<< HEAD
 def test_model_with_approx_differentiable_likelihood_type(data_angle):
-=======
-def test_custom_model_without_model_config_and_loglik_raises_error(data):
-    with pytest.raises(
-        ValueError,
-        match="For custom models, both `loglik_kind` and `loglik` must be provided.",
-    ):
-        hssm.HSSM(data=data, model="custom")
-
-
-#
-def test_custom_model_with_analytical_likelihood_type(data):
-    loglik_kind = "analytical"
-    loglik = WFPT
-    model = hssm.HSSM(data=data, model="ddm", loglik_kind=loglik_kind, loglik=loglik)
-    assert model.model_config["loglik"] == loglik
-
-
-#
-def test_custom_model_with_approx_differentiable_likelihood_type(data_angle):
->>>>>>> 0cae82c7
     loglik_kind = "approx_differentiable"
     loglik = "angle.onnx"
     model = hssm.HSSM(

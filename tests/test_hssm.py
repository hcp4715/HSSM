--- conflicted
+++ resolved
@@ -6,13 +6,8 @@
 import ssms
 
 from hssm import hssm
-from hssm.hssm import _model_has_default
+from hssm.wfpt import WFPT
 from hssm.utils import download_hf
-from hssm.wfpt import WFPT
-<<<<<<< HEAD
-=======
-from hssm.utils import download_hf
->>>>>>> 7ae229a6
 
 
 @pytest.fixture
@@ -143,52 +138,35 @@
         assert len(model.params) == 4
 
 
-def test__model_has_default():
-    assert _model_has_default("ddm", "analytical")
-    assert not _model_has_default("ddm", "blackbox")
-    assert not _model_has_default("custom", "analytical")
+def test_model_config_and_loglik_path_update(data_angle, fixture_path):
+    my_hssm = hssm.HSSM(
+        data=data_angle,
+        model="angle",
+        model_config={
+            "loglik_kind": "approx_differentiable",
+            "loglik": fixture_path / "new_path.onnx",
+        },
+    )
+    assert my_hssm.model_config["loglik"] == fixture_path / "new_path.onnx"
+    assert my_hssm.model_config["loglik_kind"] == "approx_differentiable"
 
 
 def test_custom_model(data, example_model_config):
-    with pytest.raises(
-        ValueError, match="When using a custom model, please provide a `loglik_kind.`"
-    ):
-        model = hssm.HSSM(data=data, model="custom")
-
-    with pytest.raises(ValueError, match="Please provide a valid `loglik`."):
-        model = hssm.HSSM(data=data, model="custom", loglik_kind="analytical")
-
-    with pytest.raises(
-        ValueError, match="For custom models, please provide a valid `model_config`."
-    ):
-        model = hssm.HSSM(
-            data=data, model="custom", loglik=WFPT, loglik_kind="analytical"
-        )
-
-    with pytest.raises(
-        ValueError,
-        match="For custom models, please provide `list_params` in `model_config`.",
-    ):
-        model = hssm.HSSM(
-            data=data,
-            model="custom",
-            loglik=WFPT,
-            loglik_kind="analytical",
-            model_config={},
-        )
-
-    model = hssm.HSSM(
-        data=data,
-        model="custom",
-        model_config=example_model_config,
-        loglik=WFPT,
-        loglik_kind="analytical",
-    )
+    with pytest.raises(ValueError):
+        model = hssm.HSSM(data=data, model="custom", model_config=example_model_config)
+
+    example_model_config["loglik_kind"] = "approx_differentiable"
+
+    with pytest.raises(ValueError):
+        model = hssm.HSSM(data=data, model="custom", model_config=example_model_config)
+
+    example_model_config["loglik"] = WFPT
+    example_model_config["loglik_kind"] = "analytical"
+
+    model = hssm.HSSM(data=data, model="custom", model_config=example_model_config)
 
     assert model.model_name == "custom"
-    assert model.loglik == WFPT
-    assert model.loglik_kind == "analytical"
-    assert model.list_params == example_model_config["list_params"]
+    assert model.model_config == example_model_config
 
 
 def test_model_definition_outside_include(data):
@@ -210,10 +188,27 @@
         hssm.HSSM(data, include=[{"name": "a", "prior": 0.5}], a=0.5)
 
 
-def test_model_with_approx_differentiable_likelihood_type(data_angle):
+def test_custom_model_without_model_config_and_loglik_raises_error(data):
+    with pytest.raises(
+        ValueError,
+        match="For custom models, both `loglik_kind` and `loglik` must be provided.",
+    ):
+        hssm.HSSM(data=data, model="custom")
+
+
+#
+def test_custom_model_with_analytical_likelihood_type(data):
+    loglik_kind = "analytical"
+    loglik = WFPT
+    model = hssm.HSSM(data=data, model="ddm", loglik_kind=loglik_kind, loglik=loglik)
+    assert model.model_config["loglik"] == loglik
+
+
+#
+def test_custom_model_with_approx_differentiable_likelihood_type(data_angle):
     loglik_kind = "approx_differentiable"
     loglik = "angle.onnx"
     model = hssm.HSSM(
         data=data_angle, model="angle", loglik_kind=loglik_kind, loglik=loglik
     )
-    assert model.loglik == download_hf(loglik)+    assert model.model_config["loglik"] == download_hf(loglik)
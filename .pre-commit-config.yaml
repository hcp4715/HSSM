--- conflicted
+++ resolved
@@ -8,19 +8,8 @@
   - repo: https://github.com/astral-sh/ruff-pre-commit
     rev: v0.0.272
     hooks:
-<<<<<<< HEAD
-      - id: autoflake
-        exclude: &fixtures tests(/\w*)*/functional/|tests/input|doc/data/messages|tests(/\w*)*data/
-        args:
-          - --in-place
-          - --remove-all-unused-imports
-          - --expand-star-imports
-          - --remove-duplicate-keys
-          - --remove-unused-variables
-=======
       - id: ruff
         args: [--fix, --exit-non-zero-on-fix]
->>>>>>> b54e1447
   - repo: https://github.com/psf/black
     rev: 23.3.0
     hooks:

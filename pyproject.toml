[tool.poetry]
name = "HSSM"
version = "0.2.1"
description = "Bayesian inference for hierarchical sequential sampling models."
authors = [
    "Alexander Fengler <alexander_fengler@brown.edu>",
    "Paul Xu <yang_xu@brown.edu>",
    "Aisulu Omar <aisulu_omar@brown.edu>",
    "Michael Frank <michael_frank@brown.edu>",
]
readme = "README.md"
license = "Copyright 2023, Brown University, Providence, RI."
packages = [{ include = "hssm", from = "src" }]
repository = "https://github.com/lnccbrown/HSSM"
keywords = ["HSSM", "sequential sampling models", "bayesian", "bayes", "mcmc"]

[tool.poetry.dependencies]
python = ">=3.10,<3.12"
<<<<<<< HEAD
pymc = "^5.10.0"
scipy = "1.10.1"
arviz = "^0.17.0"
onnx = "^1.15.0"
jaxlib = ">=0.4.0"
jax = ">=0.4.0"
ssm-simulators = "0.6.1"
=======
pymc = "^5.10.4"
scipy = "^1.12.0"
arviz = "^0.17.0"
numpy = "^1.26.4"
onnx = "^1.12.0"
jax = "^0.4.25"
jaxlib = "^0.4.25"
ssm-simulators = "^0.7.0"
>>>>>>> 77e3aad7
huggingface-hub = "^0.15.1"
bambi = "^0.13.0"
numpyro = "^0.14.0"
hddm-wfpt = "^0.1.1"
seaborn = "^0.13.2"

[tool.poetry.group.dev.dependencies]
pytest = "^7.3.1"
black = { extras = ["jupyter"], version = "^23.10.1" }
mypy = "^1.6.1"
pre-commit = "^2.20.0"
jupyterlab = "^4.0.2"
ipykernel = "^6.16.0"
ipywidgets = "^8.0.3"
ruff = "^0.1.3"
mkdocs = "^1.4.3"
mkdocs-material = "^9.1.17"
mkdocstrings-python = "^1.1.2"
mkdocs-jupyter = "^0.24.1"
graphviz = "^0.20.1"
pytest-xdist = "^3.5.0"
onnxruntime = "^1.17.1"

[tool.black]
line-length = 88
include = '\.pyi?$'
exclude = '''
/(
    \.git
  | \.hg
  | \.mypy_cache
  | \.tox
  | \.venv
  | _build
  | buck-out
  | build
  | dist
)/
'''

[tool.isort]
profile = "black"

[tool.ruff]
line-length = 88
target-version = "py310"
unfixable = ["E711"]

select = [
    # pydocstyle
    "D",
    # pyflakes
    "F",
    # pycodestyle
    "E",
    "I",
    "W",
    # flake8-2020
    "YTT",
    # flake8-bugbear
    "B",
    # flake8-quotes
    "Q",
    # pylint
    "PLE",
    "PLR",
    "PLW",
    # misc lints
    "PIE",
    # flake8-pyi
    "PYI",
    # tidy imports
    "TID",
    # type-checking imports
    "TCH",
]

ignore = [
    # space before : (needed for how black formats slicing)
    # "E203",  # not yet implemented
    # module level import not at top of file
    "E402",
    # do not assign a lambda expression, use a def
    "E731",
    # line break before binary operator
    # "W503",  # not yet implemented
    # line break after binary operator
    # "W504",  # not yet implemented
    # controversial
    "B006",
    # controversial
    "B007",
    # controversial
    "B008",
    # setattr is used to side-step mypy
    "B009",
    # getattr is used to side-step mypy
    "B010",
    # tests use assert False
    "B011",
    # tests use comparisons but not their returned value
    "B015",
    # false positives
    "B019",
    # Loop control variable overrides iterable it iterates
    "B020",
    # Function definition does not bind loop variable
    "B023",
    # zip()` without an explicit `strict=
    "B905",
    # Functions defined inside a loop must not use variables redefined in the loop
    # "B301",  # not yet implemented
    # Too many arguments to function call
    "PLR0913",
    # Too many returns
    "PLR0911",
    # Too many branches
    "PLR0912",
    # Too many statements
    "PLR0915",
    # Global statements are discouraged
    "PLW0603",
    # Docstrings should not be included in stubs
    "PYI021",
    # Use typing_extensions.TypeAlias for type aliases
    # "PYI026",  # not yet implemented
    # Use "collections.abc.*" instead of "typing.*" (PEP 585 syntax)
    # "PYI027",  # not yet implemented
    # while int | float can be shortened to float, the former is more explicit
    # "PYI041",  # not yet implemented

    # Additional checks that don't pass yet
    # Within an except clause, raise exceptions with ...
    "B904",
    # Magic number
    "PLR2004",
    # Consider `elif` instead of `else` then `if` to remove indentation level
    "PLR5501",
    # Ignore "Use `float` instead of `int | float`."
    "PYI041",
    # Allow importing from parent modules
    "TID252",
]

exclude = [".github", "docs", "notebook", "tests"]

[tool.ruff.pydocstyle]
convention = "numpy"

[tool.mypy]
ignore_missing_imports = true

[build-system]
requires = ["poetry-core"]
build-backend = "poetry.core.masonry.api"<|MERGE_RESOLUTION|>--- conflicted
+++ resolved
@@ -16,15 +16,6 @@
 
 [tool.poetry.dependencies]
 python = ">=3.10,<3.12"
-<<<<<<< HEAD
-pymc = "^5.10.0"
-scipy = "1.10.1"
-arviz = "^0.17.0"
-onnx = "^1.15.0"
-jaxlib = ">=0.4.0"
-jax = ">=0.4.0"
-ssm-simulators = "0.6.1"
-=======
 pymc = "^5.10.4"
 scipy = "^1.12.0"
 arviz = "^0.17.0"
@@ -33,7 +24,6 @@
 jax = "^0.4.25"
 jaxlib = "^0.4.25"
 ssm-simulators = "^0.7.0"
->>>>>>> 77e3aad7
 huggingface-hub = "^0.15.1"
 bambi = "^0.13.0"
 numpyro = "^0.14.0"

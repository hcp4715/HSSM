[tool.poetry]
name = "HSSM"
version = "0.1.0"
description = ""
authors = [
    "Aisulu Omar <aisulu_omar@brown.edu>",
    "Paul Xu <yang_xu@brown.edu>",
    "Alexander Fengler <alexander_fengler@brown.edu>",
    "Michael Frank <michael_frank@brown.edu>"
]
readme = "README.md"
license = "MIT"
#packages = [
#    { include = "HSSM", from = "src/hssm" }
#]
repository = "https://github.com/lnccbrown/HSSM"
keywords = ["HDDM", "HSSM", "pymc"]

[tool.poetry.dependencies]
python = ">=3.9,<3.12"
scipy = "1.9.1"
<<<<<<< HEAD
pymc = "^4.4.0"
aesara = "2.8.7"
arviz = "^0.14.0"
=======
pymc = "^4.2.1"
aesara = "^2.8.6"
arviz = "^0.12.1"
pylint = "^2.15.5"
>>>>>>> 454d4a1c
numpy = "^1.23.4"
onnx = "^1.12.0"
jax = "^0.3.25"
jaxlib = "^0.3.24"
ssms = {git = "https://github.com/digicosmos86/ssm_simulators.git"}

[tool.poetry.group.dev.dependencies]
pylint = "^2.6.0"
pytest = "^6.2.1"
black = "^22.8.0"
isort = "^5.10.1"
mypy = "^0.981"
pre-commit = "^2.20.0"
jupyterlab = "^3.4.8"
numpy = "^1.23.4"
ipykernel = "^6.16.0"
hddm-wfpt = {git = "https://github.com/brown-ccv/hddm-wfpt.git"}
<<<<<<< HEAD
numpyro = "^0.10.1"
=======
ssms = {git = "https://github.com/digicosmos86/ssm_simulators"}
jupyter = "^1.0.0"
>>>>>>> 454d4a1c

[tool.black]
line-length = 88
include = '\.pyi?$'
exclude = '''
/(
    \.git
  | \.hg
  | \.mypy_cache
  | \.tox
  | \.venv
  | _build
  | buck-out
  | build
  | dist
)/
'''

[tool.isort]
profile="black"

[tool.pylint.basic]
good-names = "i,j,k,ex,Run,_,df,pc"

[tool.pylint.messages_control]
disable = "C0114, R0912, R0913, R0914, R0915"

[tool.pylint.format]
max-line-length = "88"

[tool.pytest.ini_options]
minversion = "6.0"
addopts = "-ra -q"
testpaths = [
    "tests",
]

[build-system]
requires = ["poetry-core>=1.2.0"]
build-backend = "poetry.core.masonry.api"<|MERGE_RESOLUTION|>--- conflicted
+++ resolved
@@ -19,16 +19,9 @@
 [tool.poetry.dependencies]
 python = ">=3.9,<3.12"
 scipy = "1.9.1"
-<<<<<<< HEAD
 pymc = "^4.4.0"
 aesara = "2.8.7"
 arviz = "^0.14.0"
-=======
-pymc = "^4.2.1"
-aesara = "^2.8.6"
-arviz = "^0.12.1"
-pylint = "^2.15.5"
->>>>>>> 454d4a1c
 numpy = "^1.23.4"
 onnx = "^1.12.0"
 jax = "^0.3.25"
@@ -46,12 +39,6 @@
 numpy = "^1.23.4"
 ipykernel = "^6.16.0"
 hddm-wfpt = {git = "https://github.com/brown-ccv/hddm-wfpt.git"}
-<<<<<<< HEAD
-numpyro = "^0.10.1"
-=======
-ssms = {git = "https://github.com/digicosmos86/ssm_simulators"}
-jupyter = "^1.0.0"
->>>>>>> 454d4a1c
 
 [tool.black]
 line-length = 88
@@ -77,7 +64,7 @@
 good-names = "i,j,k,ex,Run,_,df,pc"
 
 [tool.pylint.messages_control]
-disable = "C0114, R0912, R0913, R0914, R0915"
+disable = "C0103, C0114, E0012, E0401, R0912, R0913, R0914, R0915"
 
 [tool.pylint.format]
 max-line-length = "88"
